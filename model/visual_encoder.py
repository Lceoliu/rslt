--- conflicted
+++ resolved
@@ -11,10 +11,7 @@
 
 __all__ = ["VisualEncoder"]
 
-<<<<<<< HEAD
-=======
-
->>>>>>> a65f086c
+
 def _reshape_features(
     features: torch.Tensor,
 ) -> Tuple[int, int, int, int]:
@@ -155,19 +152,6 @@
 
         bn, part_count, _, embed_dim = _reshape_features(features)
         # seq: [B*N_chunk, chunk_len, Parts * gcn_embed_dim]
-<<<<<<< HEAD
-        seq = features.permute(0, 2, 1, 3).contiguous().reshape(bn, chunk_len, part_count * embed_dim)
-        # tokens: [B*N_chunk, tokens_per_chunk, llm_dim]
-        tokens = self.transformer(seq, frame_mask=frame_mask)
-        tokens = tokens.view(batch_size, num_chunks, self.tokens_per_chunk, self.llm_dim)
-        frame_mask = frame_mask.view(batch_size, num_chunks, chunk_len)
-        # token_mask: [B, N_chunk, tokens_per_chunk]
-        token_mask = frame_mask.any(dim=2, keepdim=True).expand(
-            -1, -1, self.tokens_per_chunk
-        )
-
-        return tokens, token_mask
-=======
         seq = (
             features.permute(0, 2, 1, 3)
             .contiguous()
@@ -201,9 +185,7 @@
             batch_size, num_chunks, self.tokens_per_chunk, self.llm_dim
         )
         if frame_mask is not None:
-            token_mask = frame_mask.view(
-                batch_size, num_chunks, self.tokens_per_chunk
-            )
+            token_mask = frame_mask.view(batch_size, num_chunks, self.tokens_per_chunk)
         else:
             token_mask = torch.ones(
                 batch_size,
@@ -221,5 +203,4 @@
         )
         token_mask = token_mask.to(torch.bool) & chunk_mask.unsqueeze(-1)
         tokens = tokens * token_mask.unsqueeze(-1).to(tokens.dtype)
-        return tokens, token_mask, chunk_mask
->>>>>>> a65f086c
+        return tokens, token_mask, chunk_mask