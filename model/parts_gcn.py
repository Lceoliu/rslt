--- conflicted
+++ resolved
@@ -24,9 +24,7 @@
     pose: torch.Tensor, part_lens: Sequence[int]
 ) -> Sequence[torch.Tensor]:
     if sum(part_lens) != pose.size(2):
-        raise ValueError(
-            "Sum of part_lens must equal the joint dimension of pose."
-        )
+        raise ValueError("Sum of part_lens must equal the joint dimension of pose.")
     return pose.split(tuple(int(l) for l in part_lens), dim=2)
 
 
@@ -47,14 +45,16 @@
     pose_len = pose_len.to(device=device, dtype=torch.long)
     chunk_ids = torch.arange(num_chunks, device=device)
     chunk_mask = chunk_ids.unsqueeze(0) < pose_len.unsqueeze(1)  # [B, N]
-    
+
     # Expand chunk mask to frame level
     frame_mask_bool = chunk_mask.view(-1, 1).expand(-1, chunk_len).clone()  # [B*N, T]
 
     # Refine mask for the last valid chunk of each sample
     if last_chunk_valid_len is not None:
         if last_chunk_valid_len.dim() != 1 or last_chunk_valid_len.numel() != batch:
-            raise ValueError("last_chunk_valid_len must be 1D with length equal to batch size.")
+            raise ValueError(
+                "last_chunk_valid_len must be 1D with length equal to batch size."
+            )
         last_chunk_valid_len = last_chunk_valid_len.to(device=device, dtype=torch.long)
         for i in range(batch):
             # Index of the last valid chunk for sample i
@@ -230,13 +230,9 @@
                 x,
                 mask=valid_mask,
                 return_seq=True,
-<<<<<<< HEAD
-            )  # [B, T, D]
-=======
             )  # [B*N, T, D]
             if feats.dtype != part_pose.dtype:
                 feats = feats.to(part_pose.dtype)
->>>>>>> 28e2fcce
             outputs.append(feats)
 
         features = torch.stack(outputs, dim=1)  # [B, P, T, D]
