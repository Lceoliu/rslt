--- conflicted
+++ resolved
@@ -28,6 +28,7 @@
 from torch.utils.data import DataLoader
 import torch.distributed as dist
 from torch.distributed import ReduceOp
+
 try:
     from torch.utils.tensorboard import SummaryWriter  # type: ignore
 except Exception:
@@ -115,9 +116,7 @@
         )
 
         if self.freeze_lm:
-            print(
-                f"LLM is frozen. Only training visual modules with lr={visual_lr}"
-            )
+            print(f"LLM is frozen. Only training visual modules with lr={visual_lr}")
             return [
                 {
                     "params": visual_params,
@@ -196,9 +195,7 @@
 
         # --- 1. Summarize Visual and Text Sequences ---
         # a) Prepare batch of visual token sequences (variable length)
-        visual_seqs = [
-            tokens[i][token_mask[i]] for i in range(B)
-        ]  # List of [L_v, E]
+        visual_seqs = [tokens[i][token_mask[i]] for i in range(B)]  # List of [L_v, E]
 
         # b) Prepare batch of text token sequences (variable length)
         text_ids_list = self.llm.get_texts_ids(texts)
@@ -221,11 +218,7 @@
             # Pad sequences to the max length in the non-empty batch
             padded_seqs = nn.utils.rnn.pad_sequence(non_empty_seqs, batch_first=True)
             # Create a boolean mask (True for valid tokens)
-<<<<<<< HEAD
-            mask = (padded_seqs.sum(dim=-1) != 0)
-=======
             mask = padded_seqs.sum(dim=-1) != 0
->>>>>>> 01783cb1
 
             summaries = self.sequence_summarizer(padded_seqs, mask=mask)
 
@@ -243,7 +236,9 @@
 
         if dist.is_initialized():
             world_size = dist.get_world_size()
-            visual_list = [torch.zeros_like(projected_visual) for _ in range(world_size)]
+            visual_list = [
+                torch.zeros_like(projected_visual) for _ in range(world_size)
+            ]
             text_list = [torch.zeros_like(projected_text) for _ in range(world_size)]
 
             dist.all_gather(visual_list, projected_visual)
@@ -283,7 +278,11 @@
         device = next(self.visual.parameters()).device
         pose = pose.to(device)
         pose_len = pose_len.to(device) if pose_len is not None else None
-        last_chunk_valid_len = last_chunk_valid_len.to(device) if last_chunk_valid_len is not None else None
+        last_chunk_valid_len = (
+            last_chunk_valid_len.to(device)
+            if last_chunk_valid_len is not None
+            else None
+        )
         adjacency = {k: v.to(device) for k, v in adjacency.items()}
 
         tokens, token_mask, _ = self.visual(
@@ -320,7 +319,11 @@
         self.scalers['contrastive_loss'] = contrastive_loss.item()
         self.scalers['diversity_loss'] = diversity_loss.item()
 
-        loss = loss + self.contrastive_alpha * contrastive_loss + self.diversity_alpha * diversity_loss
+        loss = (
+            loss
+            + self.contrastive_alpha * contrastive_loss
+            + self.diversity_alpha * diversity_loss
+        )
         self.scalers['total_loss'] = loss.item()
         return loss
 
@@ -372,6 +375,7 @@
         else:
             a[k] = v
     return a
+
 
 def _sync_param_group_lrs(engine, target_lrs):
     optimizer = getattr(engine, "optimizer", None)
@@ -388,12 +392,14 @@
             for group, lr in zip(sched_groups, target_lrs):
                 group["initial_lr"] = lr
 
+
 def get_cast_type(ds_config: Dict[str, Any]) -> torch.dtype:
     if 'bf16' in ds_config and ds_config['bf16'].get('enabled', False):
         return torch.bfloat16
     if 'fp16' in ds_config and ds_config['fp16'].get('enabled', False):
         return torch.float16
     return torch.float32
+
 
 def cast_model(model: nn.Module, dtype: torch.dtype) -> nn.Module:
     if dtype == torch.bfloat16:
@@ -404,6 +410,7 @@
         model = model.to(torch.float32)
     return model
 
+
 def get_sync_run_id() -> str:
     run_id = os.environ.get('RUN_ID')
     if not run_id:
@@ -419,6 +426,7 @@
         run_id = obj[0]  # type: ignore
     return run_id
 
+
 def train(args):
     cfg = load_config(args.config)
     seed = int(cfg.get('train', {}).get('seed', 3407))
@@ -429,10 +437,14 @@
     assert ds_config_path.exists(), f"DeepSpeed config not found: {ds_config_path}"
     with open(ds_config_path, 'r', encoding='utf-8') as f:
         import json
+
         ds_config = json.load(f)
 
     # Align dataloader batch size to DS micro batch size for correctness
-    micro_bs = int(ds_config.get('train_micro_batch_size_per_gpu') or ds_config.get('train_batch_size', 8))
+    micro_bs = int(
+        ds_config.get('train_micro_batch_size_per_gpu')
+        or ds_config.get('train_batch_size', 8)
+    )
     cfg.setdefault('data', {})
     cfg['data']['batch_size'] = micro_bs
 
@@ -550,7 +562,10 @@
         except Exception:
             pass
         log_path = run_dir / 'val_samples.log'
-        logging.basicConfig(level=logging.INFO, handlers=[logging.FileHandler(log_path, encoding='utf-8')])
+        logging.basicConfig(
+            level=logging.INFO,
+            handlers=[logging.FileHandler(log_path, encoding='utf-8')],
+        )
 
     epochs = int(train_cfg.get('epochs', args.epochs))
     log_interval = int(train_cfg.get('log_interval', 1000))
@@ -591,6 +606,7 @@
     def update_learning_rate(step, warmup_steps, total_steps, base_lrs):
         """Cosine annealing with linear warmup for each param group."""
         import math
+
         lrs = []
         for base_lr in base_lrs:
             if step < warmup_steps:
@@ -621,7 +637,9 @@
             iterable = tqdm(train_loader, desc=f'train epoch {epoch}', leave=False)
         for step, batch in enumerate(iterable):
             # Update learning rates manually
-            current_lrs = update_learning_rate(global_step, warmup_steps, total_num_steps, base_lrs)
+            current_lrs = update_learning_rate(
+                global_step, warmup_steps, total_num_steps, base_lrs
+            )
             if hasattr(engine, 'optimizer') and engine.optimizer is not None:
                 for i, pg in enumerate(engine.optimizer.param_groups):
                     if i < len(current_lrs):
@@ -629,9 +647,15 @@
 
             # move tensors to correct device
             if isinstance(batch, dict):
-                batch = {k: (v.to(engine.local_rank) if isinstance(v, torch.Tensor) else v) for k, v in batch.items()}
+                batch = {
+                    k: (v.to(engine.local_rank) if isinstance(v, torch.Tensor) else v)
+                    for k, v in batch.items()
+                }
             elif isinstance(batch, (tuple, list)):
-                batch = [b.to(engine.local_rank) if isinstance(b, torch.Tensor) else b for b in batch]
+                batch = [
+                    b.to(engine.local_rank) if isinstance(b, torch.Tensor) else b
+                    for b in batch
+                ]
             with torch.autocast(device_type='cuda', dtype=get_cast_type(ds_config)):
                 loss = engine(batch)  # scalar CE loss from LLM
                 engine.backward(loss)
@@ -724,7 +748,9 @@
 
                     # Sample a few predictions for inspection
                     try:
-                        sample_and_log_predictions(engine, val_loader, cfg, global_step, writer)
+                        sample_and_log_predictions(
+                            engine, val_loader, cfg, global_step, writer
+                        )
                     except Exception as e:
                         print(f"[warn] sample_and_log_predictions failed: {e}")
 
@@ -735,7 +761,9 @@
             writer.flush()
             writer.close()
         print(f"[final eval] val_loss={eval_stat:.6f}")
-    engine.save_checkpoint(str(ckpt_dir), client_state={'global_step': global_step, 'epoch': epochs})
+    engine.save_checkpoint(
+        str(ckpt_dir), client_state={'global_step': global_step, 'epoch': epochs}
+    )
 
 
 @torch.no_grad()
@@ -750,9 +778,15 @@
     for batch in loader:
         # move tensors to device
         if isinstance(batch, dict):
-            batch = {k: (v.to(engine.local_rank) if isinstance(v, torch.Tensor) else v) for k, v in batch.items()}
+            batch = {
+                k: (v.to(engine.local_rank) if isinstance(v, torch.Tensor) else v)
+                for k, v in batch.items()
+            }
         elif isinstance(batch, (tuple, list)):
-            batch = [b.to(engine.local_rank) if isinstance(b, torch.Tensor) else b for b in batch]
+            batch = [
+                b.to(engine.local_rank) if isinstance(b, torch.Tensor) else b
+                for b in batch
+            ]
         loss = engine(batch)
         predictions = engine.module.generate(batch)
         gt_texts = batch.get('text', [''] * len(predictions))
@@ -867,11 +901,14 @@
     if writer is not None:
         writer.add_text('val/samples', log_text, global_step)
 
+
 def main():
     parser = argparse.ArgumentParser()
     parser.add_argument('--config', type=str, default='configs/train_default.yaml')
     parser.add_argument('--deepspeed', action='store_true')
-    parser.add_argument('--deepspeed_config', type=str, default='configs/ds_config.json')
+    parser.add_argument(
+        '--deepspeed_config', type=str, default='configs/ds_config.json'
+    )
     parser.add_argument('--train_config', type=str, default='')
     parser.add_argument('--epochs', type=int, default=1)
     parser.add_argument('--local_rank', type=int, default=-1, help='for deepspeed')
