train:
  seed: 3407
  epochs: 40
  log_logits: false
  log_interval: 1000
  val_interval: 600
  save_dir_root: runs
  save_every: 1200
<<<<<<< HEAD
  resume_from: "runs/robust/REPLACE_WITH_STAGE1_RUN_ID/checkpoints" # IMPORTANT: modify this to the actual checkpoint path from stage 1
  ckpt_tag: "" # specify the checkpoint tag to load, e.g. "global_step1000", or leave it as an empty string to load the latest checkpoint
=======
  resume_from: "/workspace/rslt/runs/new/20251008_174533" # modify this
  ckpt_tag: "best" # specify the checkpoint tag to load, e.g. "global_step1000", or leave it as an empty string to load the latest checkpoint
>>>>>>> d69730e8
  resume_for_new_stage: true # if true, will load model weights but not optimizer, lr_scheduler states
  visual_lr: 5e-5  # Keep Stage 1 LR - visual encoder should keep improving
  llm_lr: 1e-7     # Very small LR (1000x smaller) - LLM only does light adaptation

dataset:
  data_dir: /2023234331/data/shm/format_data/csl_shm
  seed: 3407
  augmentations: "speed"
  aug_prob: 0.3
  aug_speed_min: 0.9
  aug_speed_max: 1.1
  aug_mask_prob: 0.05
  pad_last: true
  min_reserved_ratio: 0.8
  window: 30
  stride: 30

data:
  batch_size: 8
  num_workers: 4
  conf_threshold: 0.1
  T: 32
  train_length: 256
  val_length: 128

model:
  parts: ["body", "face", "left_hand", "right_hand", "fullbody"]
  drop_conf: true
  part_embed_dim: 256
  tokens_per_chunk: 12
  uni_gcn:
    proj_dim: 256
    temporal_kernel: 7
    adaptive: true
    dropout: 0.1
  chunk_transformer:
    layers: 5
    heads: 8
    dropout: 0.2  # Increased from 0.1 for regularization
    mlp_dim: 512

llm:
  model_name_or_path: /workspace/Qwen
  trust_remote_code: true
  max_text_len: 128
  freeze_lm: false
  gradient_checkpointing: false
  boc_token: "<BOC>"
  eoc_token: "<EOC>"
  bot_token: "<BOT>"
  eot_token: "<EOT>"
  contrastive_tau: 0.07
  contrastive_neg_k: 128
<<<<<<< HEAD
  contrastive_projection_dim: 256 # Dimension of the contrastive projection head
  contrastive_alpha: 0.1  # Keep contrastive learning to constrain visual features
=======
  contrastive_alpha: 0.2  # Keep contrastive learning to constrain visual features
>>>>>>> d69730e8
  diversity_alpha: 0.1

decoding:
  max_new_tokens: 64
  do_sample: true
  temperature: 0.3
  top_k: 15

nclass: 10<|MERGE_RESOLUTION|>--- conflicted
+++ resolved
@@ -6,13 +6,8 @@
   val_interval: 600
   save_dir_root: runs
   save_every: 1200
-<<<<<<< HEAD
-  resume_from: "runs/robust/REPLACE_WITH_STAGE1_RUN_ID/checkpoints" # IMPORTANT: modify this to the actual checkpoint path from stage 1
-  ckpt_tag: "" # specify the checkpoint tag to load, e.g. "global_step1000", or leave it as an empty string to load the latest checkpoint
-=======
   resume_from: "/workspace/rslt/runs/new/20251008_174533" # modify this
   ckpt_tag: "best" # specify the checkpoint tag to load, e.g. "global_step1000", or leave it as an empty string to load the latest checkpoint
->>>>>>> d69730e8
   resume_for_new_stage: true # if true, will load model weights but not optimizer, lr_scheduler states
   visual_lr: 5e-5  # Keep Stage 1 LR - visual encoder should keep improving
   llm_lr: 1e-7     # Very small LR (1000x smaller) - LLM only does light adaptation
@@ -66,12 +61,8 @@
   eot_token: "<EOT>"
   contrastive_tau: 0.07
   contrastive_neg_k: 128
-<<<<<<< HEAD
   contrastive_projection_dim: 256 # Dimension of the contrastive projection head
   contrastive_alpha: 0.1  # Keep contrastive learning to constrain visual features
-=======
-  contrastive_alpha: 0.2  # Keep contrastive learning to constrain visual features
->>>>>>> d69730e8
   diversity_alpha: 0.1
 
 decoding:
